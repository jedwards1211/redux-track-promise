--- conflicted
+++ resolved
@@ -1,10 +1,4 @@
 // @flow
-<<<<<<< HEAD
-=======
-
-import '../src/index'
->>>>>>> bb3ada4e
-
 /* eslint-disable flowtype/require-parameter-type, flowtype/require-return-type */
 
 import {describe, it, beforeEach, afterEach} from 'mocha'
