--- conflicted
+++ resolved
@@ -1,10 +1,6 @@
 {
   "env": {
-<<<<<<< HEAD
     "node": true,
-    "es6": true,
-=======
->>>>>>> bb3ada4e
     "mocha": true
   }
 }