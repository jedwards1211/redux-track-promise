--- conflicted
+++ resolved
@@ -65,13 +65,8 @@
     "babel-preset-stage-1": "^6.22.0",
     "babel-register": "^6.23.0",
     "babel-runtime": "^6.23.0",
-<<<<<<< HEAD
-    "chai": "^3.5.0",
+    "chai": "^4.0.0",
     "codecov": "^3.0.0",
-=======
-    "chai": "^4.0.0",
-    "codecov": "^2.3.0",
->>>>>>> 26d0f781
     "copy": "^0.3.0",
     "eslint": "^3.15.0",
     "eslint-plugin-flowtype": "^2.30.0",
