--- conflicted
+++ resolved
@@ -81,13 +81,8 @@
     "nyc": "^10.1.2",
     "redux": "^3.6.0",
     "rimraf": "^2.5.4",
-<<<<<<< HEAD
-    "semantic-release": "^6.3.2",
-    "sinon": "^1.17.7",
-=======
     "semantic-release": "^6.3.6",
     "sinon": "^2.0.0",
->>>>>>> 33bddeb2
     "validate-commit-msg": "^2.8.2"
   },
   "dependencies": {}
